# Copyright (c) 2020, NVIDIA CORPORATION.  All rights reserved.
#
# Licensed under the Apache License, Version 2.0 (the "License");
# you may not use this file except in compliance with the License.
# You may obtain a copy of the License at
#
#     http://www.apache.org/licenses/LICENSE-2.0
#
# Unless required by applicable law or agreed to in writing, software
# distributed under the License is distributed on an "AS IS" BASIS,
# WITHOUT WARRANTIES OR CONDITIONS OF ANY KIND, either express or implied.
# See the License for the specific language governing permissions and
# limitations under the License.
import io
import os
from typing import Dict, List, Optional, Union

import numpy as np
import torch
import webdataset as wds

from nemo.collections.asr.data.audio_to_text import cache_datastore_manifests, expand_sharded_filepaths
from nemo.collections.asr.parts.preprocessing.features import WaveformFeaturizer
from nemo.collections.asr.parts.preprocessing.segment import available_formats as valid_sf_formats
from nemo.collections.common.parts.preprocessing import collections
from nemo.core.classes import Dataset, IterableDataset
from nemo.core.neural_types import AudioSignal, LabelsType, LengthsType, NeuralType, RegressionValuesType
from nemo.utils import logging
from nemo.utils.distributed import webdataset_split_by_workers

# List of valid file formats (prioritized by order of importance)
VALID_FILE_FORMATS = ';'.join(['wav', 'mp3', 'flac', 'opus'] + [fmt.lower() for fmt in valid_sf_formats.keys()])


def repeat_signal(signal: torch.Tensor, sig_len: int, required_length: int) -> torch.Tensor:
    """repeat signal to make short signal to have required_length
    Args:
        signal (Tensor): input signal
        sig_len (int): length of input signal
        required_length (int): length of generated signal
    Returns:
        signal (Tensor): generated signal of required_length by repeating itself.
    """
    sub: torch.Tensor = torch.tensor([])
    repeat = int(required_length // sig_len)
    rem = int(required_length % sig_len)
    sub: torch.Tensor = torch.tensor([])
    rep_sig: torch.Tensor = torch.cat(repeat * [signal])
    if rem > 0:
        sub = signal[-rem:]
        signal = torch.cat((rep_sig, sub))
    else:
        signal = rep_sig
    return signal


def normalize(signal):
    """normalize signal
    Args:
        signal(FloatTensor): signal to be normalized.
    """
    signal_minusmean = signal - signal.mean()
    return signal_minusmean / signal_minusmean.abs().max()


def count_occurence(manifest_file_id):
    """Count number of wav files in Dict manifest_file_id. Use for _TarredAudioToLabelDataset.
    Args:
        manifest_file_id (Dict): Dict of files and their corresponding id. {'A-sub0' : 1, ..., 'S-sub10':100}
    Returns:
        count (Dict): Dict of wav files {'A' : 2, ..., 'S':10}
    """
    count = dict()
    for i in manifest_file_id:
        audio_filename = i.split("-sub")[0]
        count[audio_filename] = count.get(audio_filename, 0) + 1
    return count


def _speech_collate_fn(batch, pad_id):
    """collate batch of audio sig, audio len, tokens, tokens len
    Args:
        batch (Optional[FloatTensor], Optional[LongTensor], LongTensor,
               LongTensor):  A tuple of tuples of signal, signal lengths,
               encoded tokens, and encoded tokens length.  This collate func
               assumes the signals are 1d torch tensors (i.e. mono audio).
    """
    _, audio_lengths, _, tokens_lengths = zip(*batch)
    max_audio_len = 0
    has_audio = audio_lengths[0] is not None
    if has_audio:
        max_audio_len = max(audio_lengths).item()
    max_tokens_len = max(tokens_lengths).item()

    audio_signal, tokens = [], []
    for sig, sig_len, tokens_i, tokens_i_len in batch:
        if has_audio:
            sig_len = sig_len.item()
            if sig_len < max_audio_len:
                pad = (0, max_audio_len - sig_len)
                sig = torch.nn.functional.pad(sig, pad)
            audio_signal.append(sig)
        tokens_i_len = tokens_i_len.item()
        if tokens_i_len < max_tokens_len:
            pad = (0, max_tokens_len - tokens_i_len)
            tokens_i = torch.nn.functional.pad(tokens_i, pad, value=pad_id)
        tokens.append(tokens_i)

    if has_audio:
        audio_signal = torch.stack(audio_signal)
        audio_lengths = torch.stack(audio_lengths)
    else:
        audio_signal, audio_lengths = None, None
    tokens = torch.stack(tokens)
    tokens_lengths = torch.stack(tokens_lengths)

    return audio_signal, audio_lengths, tokens, tokens_lengths


def _fixed_seq_collate_fn(self, batch):
    """collate batch of audio sig, audio len, tokens, tokens len
    Args:
        batch (Optional[FloatTensor], Optional[LongTensor], LongTensor,
            LongTensor):  A tuple of tuples of signal, signal lengths,
            encoded tokens, and encoded tokens length.  This collate func
            assumes the signals are 1d torch tensors (i.e. mono audio).
    """
    _, audio_lengths, _, tokens_lengths = zip(*batch)

    has_audio = audio_lengths[0] is not None
    fixed_length = int(max(audio_lengths))

    audio_signal, tokens, new_audio_lengths = [], [], []
    for sig, sig_len, tokens_i, _ in batch:
        if has_audio:
            sig_len = sig_len.item()
            chunck_len = sig_len - fixed_length

            if chunck_len < 0:
                repeat = fixed_length // sig_len
                rem = fixed_length % sig_len
                sub = sig[-rem:] if rem > 0 else torch.tensor([])
                rep_sig = torch.cat(repeat * [sig])
                sig = torch.cat((rep_sig, sub))
            new_audio_lengths.append(torch.tensor(fixed_length))

            audio_signal.append(sig)

        tokens.append(tokens_i)

    if has_audio:
        audio_signal = torch.stack(audio_signal)
        audio_lengths = torch.stack(new_audio_lengths)
    else:
        audio_signal, audio_lengths = None, None
    tokens = torch.stack(tokens)
    tokens_lengths = torch.stack(tokens_lengths)

    return audio_signal, audio_lengths, tokens, tokens_lengths


def _vad_frame_seq_collate_fn(self, batch):
    """collate batch of audio sig, audio len, tokens, tokens len
    Args:
        batch (Optional[FloatTensor], Optional[LongTensor], LongTensor,
            LongTensor):  A tuple of tuples of signal, signal lengths,
            encoded tokens, and encoded tokens length.  This collate func
            assumes the signals are 1d torch tensors (i.e. mono audio).
            batch size equals to 1.
    """
    slice_length = int(self.featurizer.sample_rate * self.window_length_in_sec)
    _, audio_lengths, _, tokens_lengths = zip(*batch)
    slice_length = int(min(slice_length, max(audio_lengths)))
    shift = int(self.featurizer.sample_rate * self.shift_length_in_sec)
    has_audio = audio_lengths[0] is not None

    audio_signal, num_slices, tokens, audio_lengths = [], [], [], []

    append_len_start = slice_length // 2
    append_len_end = slice_length - slice_length // 2
    for sig, sig_len, tokens_i, _ in batch:
        if self.normalize_audio:
            sig = normalize(sig)
        start = torch.zeros(append_len_start)
        end = torch.zeros(append_len_end)
        sig = torch.cat((start, sig, end))
        sig_len += slice_length

        if has_audio:
            slices = torch.div(sig_len - slice_length, shift, rounding_mode='trunc')
            for slice_id in range(slices):
                start_idx = slice_id * shift
                end_idx = start_idx + slice_length
                signal = sig[start_idx:end_idx]
                audio_signal.append(signal)

            num_slices.append(slices)
            tokens.extend([tokens_i] * slices)
            audio_lengths.extend([slice_length] * slices)

    if has_audio:
        audio_signal = torch.stack(audio_signal)
        audio_lengths = torch.tensor(audio_lengths)
    else:
        audio_signal, audio_lengths = None, None

    tokens = torch.stack(tokens)
    tokens_lengths = torch.tensor(num_slices)
    return audio_signal, audio_lengths, tokens, tokens_lengths


class _AudioLabelDataset(Dataset):
    """
    Dataset that loads tensors via a json file containing paths to audio files,
    labels, and durations and offsets(in seconds). Each new line is a
    different sample. Example below:
    and their target labels. JSON files should be of the following format::
        {"audio_filepath": "/path/to/audio_wav_0.wav", "duration": time_in_sec_0, "label": \
target_label_0, "offset": offset_in_sec_0}
        ...
        {"audio_filepath": "/path/to/audio_wav_n.wav", "duration": time_in_sec_n, "label": \
target_label_n, "offset": offset_in_sec_n}
    Args:
        manifest_filepath (Union[str, List[str]]): Dataset parameter. Path to JSON containing data.
        labels (list): Dataset parameter. List of target classes that can be output by the speaker recognition model.
        featurizer
        min_duration (float): Dataset parameter. All training files which have a duration less than min_duration
            are dropped. Note: Duration is read from the manifest JSON.
            Defaults to 0.1.
        max_duration (float): Dataset parameter.
            All training files which have a duration more than max_duration
            are dropped. Note: Duration is read from the manifest JSON.
            Defaults to None.
        trim (bool): Whether to use trim silence from beginning and end of audio signal using librosa.effects.trim().
            Defaults to False.
        channel selector (Union[str, int, List[int]]): string denoting the downmix mode, an integer denoting the channel to be selected, or an iterable
            of integers denoting a subset of channels. Channel selector is using zero-based indexing.
            If set to `None`, the original signal will be used.
    """

    @property
    def output_types(self) -> Optional[Dict[str, NeuralType]]:
        """Returns definitions of module output ports."""

        output_types = {
            'audio_signal': NeuralType(
                ('B', 'T'),
                (
                    AudioSignal(freq=self._sample_rate)
                    if self is not None and hasattr(self, '_sample_rate')
                    else AudioSignal()
                ),
            ),
            'a_sig_length': NeuralType(tuple('B'), LengthsType()),
        }

        if self.is_regression_task:
            output_types.update(
                {
                    'targets': NeuralType(tuple('B'), RegressionValuesType()),
                    'targets_length': NeuralType(tuple('B'), LengthsType()),
                }
            )
        else:

            output_types.update(
                {
                    'label': NeuralType(tuple('B'), LabelsType()),
                    'label_length': NeuralType(tuple('B'), LengthsType()),
                }
            )

        return output_types

    def __init__(
        self,
        *,
        manifest_filepath: Union[str, List[str]],
        labels: List[str],
        featurizer,
        min_duration: Optional[float] = 0.1,
        max_duration: Optional[float] = None,
        trim: bool = False,
        channel_selector: Union[str, int, List[int]] = None,
        is_regression_task: bool = False,
        cal_labels_occurrence: Optional[bool] = False,
    ):
        super().__init__()
        if isinstance(manifest_filepath, str):
            manifest_filepath = manifest_filepath.split(',')
        cache_datastore_manifests(manifest_filepaths=manifest_filepath, cache_audio=True)
        self.collection = collections.ASRSpeechLabel(
            manifests_files=manifest_filepath,
            min_duration=min_duration,
            max_duration=max_duration,
            is_regression_task=is_regression_task,
            cal_labels_occurrence=cal_labels_occurrence,
        )

        self.featurizer = featurizer
        self.trim = trim
        self.channel_selector = channel_selector
        self.is_regression_task = is_regression_task

        if not is_regression_task:
            self.labels = labels if labels else self.collection.uniq_labels
            self.num_classes = len(self.labels) if self.labels is not None else 1
            self.label2id, self.id2label = {}, {}
            self.id2occurrence, self.labels_occurrence = {}, []

            for label_id, label in enumerate(self.labels):
                self.label2id[label] = label_id
                self.id2label[label_id] = label
                if cal_labels_occurrence:
                    self.id2occurrence[label_id] = self.collection.labels_occurrence[label]

            if cal_labels_occurrence:
                self.labels_occurrence = [self.id2occurrence[k] for k in sorted(self.id2occurrence)]

            for idx in range(len(self.labels[:5])):
                logging.debug(" label id {} and its mapped label {}".format(idx, self.id2label[idx]))

        else:
            self.labels = []
            self.num_classes = 1

    def __len__(self):
        return len(self.collection)

    def __getitem__(self, index):
        sample = self.collection[index]

        offset = sample.offset

        if offset is None:
            offset = 0

<<<<<<< HEAD
        try:
            features = self.featurizer.process(
                sample.audio_file, offset=offset, duration=sample.duration, trim=self.trim
            )
        except Exception as e:
            logging.warning(f'Error featurizing file {sample.audio_file}: {e}')
            idx = np.random.randint(len(self.collection))
            return self.__getitem__(idx)

        if torch.isnan(features).any() or torch.isinf(features).any():
            logging.warning(f'NaN/Inf found in features for file {sample.audio_file}.')
            idx = np.random.randint(len(self.collection))
            return self.__getitem__(idx)

        try:
            _ = torch.sum(torch.abs(features))
        except:
            logging.info(f"idx {index}, sample: {sample}")
            logging.info(features)

        if torch.sum(torch.abs(features)) == 0:
            logging.warning(f'Zero array found in features for file {sample.audio_file}.')
            idx = np.random.randint(len(self.collection))
            return self.__getitem__(idx)

=======
        features = self.featurizer.process(
            sample.audio_file,
            offset=offset,
            duration=sample.duration,
            trim=self.trim,
            channel_selector=self.channel_selector,
        )
>>>>>>> 0b0e5bcf
        f, fl = features, torch.tensor(features.shape[0]).long()

        if not self.is_regression_task:
            t = torch.tensor(self.label2id[sample.label]).long()
        else:
            t = torch.tensor(sample.label).float()

        tl = torch.tensor(1).long()  # For compatibility with collate_fn used later

        return f, fl, t, tl


# Ported from https://github.com/NVIDIA/OpenSeq2Seq/blob/master/open_seq2seq/data/speech2text/speech_commands.py
class AudioToClassificationLabelDataset(_AudioLabelDataset):
    """
    Dataset that loads tensors via a json file containing paths to audio
    files, command class, and durations (in seconds). Each new line is a
    different sample. Example below:
    {"audio_filepath": "/path/to/audio_wav_0.wav", "duration": time_in_sec_0, "label": \
        target_label_0, "offset": offset_in_sec_0}
    ...
    {"audio_filepath": "/path/to/audio_wav_n.wav", "duration": time_in_sec_n, "label": \
        target_label_n, "offset": offset_in_sec_n}
    Args:
        manifest_filepath (Union[str, List[str]]): Path to manifest json as described above. Can
            be comma-separated paths.
        labels (Optional[list]): String containing all the possible labels to map to
            if None then automatically picks from ASRSpeechLabel collection.
        featurizer: Initialized featurizer class that converts paths of
            audio to feature tensors
        max_duration: If audio exceeds this length, do not include in dataset
        min_duration: If audio is less than this length, do not include
            in dataset
        trim: Boolean flag whether to trim the audio
    """

    def _collate_fn(self, batch):
        return _speech_collate_fn(batch, pad_id=0)


class AudioToSpeechLabelDataset(_AudioLabelDataset):
    """
    Dataset that loads tensors via a json file containing paths to audio
    files, command class, and durations (in seconds). Each new line is a
    different sample. Example below:
    {"audio_filepath": "/path/to/audio_wav_0.wav", "duration": time_in_sec_0, "label": \
        target_label_0, "offset": offset_in_sec_0}
    ...
    {"audio_filepath": "/path/to/audio_wav_n.wav", "duration": time_in_sec_n, "label": \
        target_label_n, "offset": offset_in_sec_n}
    Args:
        manifest_filepath (Union[str, List[str]]): Path to manifest json as described above. Can
            be comma-separated paths.
        labels (Optional[list]): String containing all the possible labels to map to
            if None then automatically picks from ASRSpeechLabel collection.
        min_duration (float): Dataset parameter.
            All training files which have a duration less than min_duration
            are dropped. Note: Duration is read from the manifest JSON.
            Defaults to 0.1.
        max_duration (float): Dataset parameter.
            All training files which have a duration more than max_duration
            are dropped. Note: Duration is read from the manifest JSON.
            Defaults to None.
        trim (bool): Whether to use trim silence from beginning and end
            of audio signal using librosa.effects.trim().
            Defaults to False.
        channel selector (Union[str, int, List[int]]): string denoting the downmix mode, an integer denoting the channel to be selected, or an iterable
            of integers denoting a subset of channels. Channel selector is using zero-based indexing.
            If set to `None`, the original signal will be used.
        window_length_in_sec (float): length of window/slice (in seconds)
            Use this for speaker recognition and VAD tasks.
        shift_length_in_sec (float): amount of shift of window for generating the frame for VAD task in a batch
            Use this for VAD task during inference.
        normalize_audio (bool): Whether to normalize audio signal.
            Defaults to False.
        is_regression_task (bool): Whether the dataset is for a regression task instead of classification.
            Defaults to False.
        cal_labels_occurrence (bool): Whether to calculate occurrence of labels
            Defaults to False.
    """

    def __init__(
        self,
        *,
        manifest_filepath: Union[str, List[str]],
        labels: List[str],
        featurizer,
        min_duration: Optional[float] = 0.1,
        max_duration: Optional[float] = None,
        trim: bool = False,
        channel_selector: Optional[Union[str, int, List[int]]] = None,
        window_length_in_sec: Optional[float] = 8,
        shift_length_in_sec: Optional[float] = 1,
        normalize_audio: bool = False,
        is_regression_task: bool = False,
        cal_labels_occurrence: Optional[bool] = False,
    ):
        self.window_length_in_sec = window_length_in_sec
        self.shift_length_in_sec = shift_length_in_sec
        self.normalize_audio = normalize_audio

        logging.debug("Window/slice length considered for collate func is {}".format(self.window_length_in_sec))
        logging.debug("Shift length considered for collate func is {}".format(self.shift_length_in_sec))

        super().__init__(
            manifest_filepath=manifest_filepath,
            labels=labels,
            featurizer=featurizer,
            min_duration=min_duration,
            max_duration=max_duration,
            trim=trim,
            channel_selector=channel_selector,
            is_regression_task=is_regression_task,
            cal_labels_occurrence=cal_labels_occurrence,
        )

    def fixed_seq_collate_fn(self, batch):
        return _fixed_seq_collate_fn(self, batch)

    def vad_frame_seq_collate_fn(self, batch):
        return _vad_frame_seq_collate_fn(self, batch)


class _TarredAudioLabelDataset(IterableDataset):
    """
    A similar Dataset to the AudioLabelDataSet, but which loads tarred audio files.

    Accepts a single comma-separated JSON manifest file (in the same style as for the AudioToSpeechLabelDataset),
    as well as the path(s) to the tarball(s) containing the wav files. Each line of the manifest should
    contain the information for one audio file, including at least the label and name of the audio
    file within the tarball.

    Valid formats for the audio_tar_filepaths argument include:
    (1) a single string that can be brace-expanded, e.g. 'path/to/audio.tar' or 'path/to/audio_{1..100}.tar.gz', or
    (2) a list of file paths that will not be brace-expanded, e.g. ['audio_1.tar', 'audio_2.tar', ...].

    Note: For brace expansion in (1), there may be cases where `{x..y}` syntax cannot be used due to shell interference.
    This occurs most commonly inside SLURM scripts. Therefore we provide a few equivalent replacements.
    Supported opening braces - { <=> (, [, < and the special tag _OP_.
    Supported closing braces - } <=> ), ], > and the special tag _CL_.
    For SLURM based tasks, we suggest the use of the special tags for ease of use.

    See the documentation for more information about accepted data and input formats.

    If using multiple processes the number of shards should be divisible by the number of workers to ensure an
    even split among workers. If it is not divisible, logging will give a warning but training will proceed.
    In addition, if using mutiprocessing, each shard MUST HAVE THE SAME NUMBER OF ENTRIES after filtering
    is applied. We currently do not check for this, but your program may hang if the shards are uneven!

    Notice that a few arguments are different from the AudioLabelDataSet; for example, shuffle (bool) has been
    replaced by shuffle_n (int).

    Additionally, please note that the len() of this DataLayer is assumed to be the length of the manifest
    after filtering. An incorrect manifest length may lead to some DataLoader issues down the line.

    Args:
        audio_tar_filepaths: Either a list of audio tarball filepaths, or a
            string (can be brace-expandable).
        manifest_filepath (str): Path to the manifest.
        labels (list): Dataset parameter.
            List of target classes that can be output by the speaker recognition model.
        featurizer
        shuffle_n (int): How many samples to look ahead and load to be shuffled.
            See WebDataset documentation for more details.
            Defaults to 0.
        min_duration (float): Dataset parameter.
            All training files which have a duration less than min_duration
            are dropped. Note: Duration is read from the manifest JSON.
            Defaults to 0.1.
        max_duration (float): Dataset parameter.
            All training files which have a duration more than max_duration
            are dropped. Note: Duration is read from the manifest JSON.
            Defaults to None.
        trim(bool): Whether to use trim silence from beginning and end
            of audio signal using librosa.effects.trim().
            Defaults to False.
        window_length_in_sec (float): length of slice/window (in seconds) # Pass this only for speaker recognition and VAD task
        shift_length_in_sec (float): amount of shift of window for generating the frame for VAD task. in a batch # Pass this only for VAD task during inference.
        normalize_audio (bool): Whether to normalize audio signal. Defaults to False.
        shard_strategy (str): Tarred dataset shard distribution strategy chosen as a str value during ddp.
            -   `scatter`: The default shard strategy applied by WebDataset, where each node gets
                a unique set of shards, which are permanently pre-allocated and never changed at runtime.
            -   `replicate`: Optional shard strategy, where each node gets all of the set of shards
                available in the tarred dataset, which are permanently pre-allocated and never changed at runtime.
                The benefit of replication is that it allows each node to sample data points from the entire
                dataset independently of other nodes, and reduces dependence on the value of `shuffle_n`.

                .. warning::
                    Replicated strategy allows every node to sample the entire set of available tarfiles,
                    and therefore more than one node may sample the same tarfile, and even sample the same
                    data points! As such, there is no assured guarantee that all samples in the dataset will be
                    sampled at least once during 1 epoch. Scattered strategy, on the other hand, on specific
                    occasions (when the number of shards is not divisible with ``world_size``), will not sample
                    the entire dataset. For these reasons it is not advisable to use tarred datasets as validation
                    or test datasets.
        global_rank (int): Worker rank, used for partitioning shards. Defaults to 0.
        world_size (int): Total number of processes, used for partitioning shards. Defaults to 0.
        is_regression_task (bool): Whether it is a regression task. Defualts to False.
    """

    def __init__(
        self,
        *,
        audio_tar_filepaths: Union[str, List[str]],
        manifest_filepath: Union[str, List[str]],
        labels: List[str],
        featurizer,
        shuffle_n: int = 0,
        min_duration: Optional[float] = 0.1,
        max_duration: Optional[float] = None,
        trim: bool = False,
        shard_strategy: str = "scatter",
        global_rank: int = 0,
        world_size: int = 0,
        is_regression_task: bool = False,
    ):
        cache_datastore_manifests(manifest_filepaths=manifest_filepath)
        self.collection = collections.ASRSpeechLabel(
            manifests_files=manifest_filepath,
            min_duration=min_duration,
            max_duration=max_duration,
            index_by_file_id=True,  # Must set this so the manifest lines can be indexed by file ID
        )

        self.file_occurence = count_occurence(self.collection.mapping)

        self.featurizer = featurizer
        self.trim = trim

        self.labels = labels if labels else self.collection.uniq_labels
        self.num_classes = len(self.labels)

        self.label2id, self.id2label = {}, {}
        for label_id, label in enumerate(self.labels):
            self.label2id[label] = label_id
            self.id2label[label_id] = label

        for idx in range(len(self.labels[:5])):
            logging.debug(" label id {} and its mapped label {}".format(idx, self.id2label[idx]))

        audio_tar_filepaths = expand_sharded_filepaths(
            sharded_filepaths=audio_tar_filepaths,
            shard_strategy=shard_strategy,
            world_size=world_size,
            global_rank=global_rank,
        )
        # Put together WebDataset
        self._dataset = wds.DataPipeline(
            wds.SimpleShardList(urls=audio_tar_filepaths),
            webdataset_split_by_workers,
            wds.shuffle(shuffle_n),
            wds.tarfile_to_samples(),
            wds.rename(audio=VALID_FILE_FORMATS, key='__key__'),
            wds.to_tuple('audio', 'key'),
            self._filter,
            wds.map(self._build_sample),
        )

    def _filter(self, iterator):
        """This function is used to remove samples that have been filtered out by ASRSpeechLabel already.
        Otherwise, we would get a KeyError as _build_sample attempts to find the manifest entry for a sample
        that was filtered out (e.g. for duration).
        Note that if using multi-GPU training, filtering may lead to an imbalance in samples in each shard,
        which may make your code hang as one process will finish before the other.
        """

        class TarredAudioFilter:
            def __init__(self, collection, file_occurence):
                self.iterator = iterator
                self.collection = collection
                self.file_occurence = file_occurence
                self._iterable = self._internal_generator()

            def __iter__(self):
                self._iterable = self._internal_generator()
                return self

            def __next__(self):
                try:
                    values = next(self._iterable)
                except StopIteration:
                    # reset generator
                    self._iterable = self._internal_generator()
                    values = next(self._iterable)

                return values

            def _internal_generator(self):
                """
                WebDataset requires an Iterator, but we require an iterable that yields 1-or-more
                values per value inside self.iterator.

                Therefore wrap the iterator with a generator function that will yield 1-or-more
                values per sample in the iterator.
                """
                for _, tup in enumerate(self.iterator):
                    audio_bytes, audio_filename = tup

                    file_id, _ = os.path.splitext(os.path.basename(audio_filename))
                    if audio_filename in self.file_occurence:
                        for j in range(0, self.file_occurence[file_id]):
                            if j == 0:
                                audio_filename = file_id
                            else:
                                audio_filename = file_id + "-sub" + str(j)
                            yield audio_bytes, audio_filename

        return TarredAudioFilter(self.collection, self.file_occurence)

    def _build_sample(self, tup):
        """Builds the training sample by combining the data from the WebDataset with the manifest info."""
        audio_bytes, audio_filename = tup
        # Grab manifest entry from self.collection
        file_id, _ = os.path.splitext(os.path.basename(audio_filename))

        manifest_idx = self.collection.mapping[file_id]
        manifest_entry = self.collection[manifest_idx]

        offset = manifest_entry.offset
        if offset is None:
            offset = 0

        # Convert audio bytes to IO stream for processing (for SoundFile to read)
        audio_filestream = io.BytesIO(audio_bytes)
        features = self.featurizer.process(
            audio_filestream,
            offset=offset,
            duration=manifest_entry.duration,
            trim=self.trim,
        )

        audio_filestream.close()

        # Audio features
        f, fl = features, torch.tensor(features.shape[0]).long()

        t = self.label2id[manifest_entry.label]
        tl = 1  # For compatibility with collate_fn used later

        return f, fl, torch.tensor(t).long(), torch.tensor(tl).long()

    def __iter__(self):
        return self._dataset.__iter__()

    def __len__(self):
        return len(self.collection)


class TarredAudioToClassificationLabelDataset(_TarredAudioLabelDataset):
    """
    A similar Dataset to the AudioToClassificationLabelDataset, but which loads tarred audio files.

    Accepts a single comma-separated JSON manifest file (in the same style as for the AudioToClassificationLabelDataset),
    as well as the path(s) to the tarball(s) containing the wav files. Each line of the manifest should
    contain the information for one audio file, including at least the transcript and name of the audio
    file within the tarball.

    Valid formats for the audio_tar_filepaths argument include:
    (1) a single string that can be brace-expanded, e.g. 'path/to/audio.tar' or 'path/to/audio_{1..100}.tar.gz', or
    (2) a list of file paths that will not be brace-expanded, e.g. ['audio_1.tar', 'audio_2.tar', ...].

    See the WebDataset documentation for more information about accepted data and input formats.

    If using multiple processes the number of shards should be divisible by the number of workers to ensure an
    even split among workers. If it is not divisible, logging will give a warning but training will proceed.
    In addition, if using mutiprocessing, each shard MUST HAVE THE SAME NUMBER OF ENTRIES after filtering
    is applied. We currently do not check for this, but your program may hang if the shards are uneven!

    Notice that a few arguments are different from the AudioToBPEDataset; for example, shuffle (bool) has been
    replaced by shuffle_n (int).

    Additionally, please note that the len() of this DataLayer is assumed to be the length of the manifest
    after filtering. An incorrect manifest length may lead to some DataLoader issues down the line.

    Args:
        audio_tar_filepaths: Either a list of audio tarball filepaths, or a
            string (can be brace-expandable).
        manifest_filepath (str): Path to the manifest.
        labels (list): Dataset parameter.
            List of target classes that can be output by the speaker recognition model.
        featurizer
        shuffle_n (int): How many samples to look ahead and load to be shuffled.
            See WebDataset documentation for more details.
            Defaults to 0.
        min_duration (float): Dataset parameter.
            All training files which have a duration less than min_duration
            are dropped. Note: Duration is read from the manifest JSON.
            Defaults to 0.1.
        max_duration (float): Dataset parameter.
            All training files which have a duration more than max_duration
            are dropped. Note: Duration is read from the manifest JSON.
            Defaults to None.
        trim(bool): Whether to use trim silence from beginning and end
            of audio signal using librosa.effects.trim().
            Defaults to False.
        shard_strategy (str): Tarred dataset shard distribution strategy chosen as a str value during ddp.
            -   `scatter`: The default shard strategy applied by WebDataset, where each node gets
                a unique set of shards, which are permanently pre-allocated and never changed at runtime.
            -   `replicate`: Optional shard strategy, where each node gets all of the set of shards
                available in the tarred dataset, which are permanently pre-allocated and never changed at runtime.
                The benefit of replication is that it allows each node to sample data points from the entire
                dataset independently of other nodes, and reduces dependence on value of `shuffle_n`.

                .. warning::
                    Replicated strategy allows every node to sample the entire set of available tarfiles,
                    and therefore more than one node may sample the same tarfile, and even sample the same
                    data points! As such, there is no assured guarantee that all samples in the dataset will be
                    sampled at least once during 1 epoch. Scattered strategy, on the other hand, on specific
                    occasions (when the number of shards is not divisible with ``world_size``), will not sample
                    the entire dataset. For these reasons it is not advisable to use tarred datasets as validation
                    or test datasets.
        global_rank (int): Worker rank, used for partitioning shards. Defaults to 0.
        world_size (int): Total number of processes, used for partitioning shards. Defaults to 0.
        is_regression_task (bool): Whether it is a regression task. Defualts to False.
    """

    def _collate_fn(self, batch):
        return _speech_collate_fn(batch, pad_id=0)


class TarredAudioToSpeechLabelDataset(_TarredAudioLabelDataset):
    """
    A similar Dataset to the AudioToSpeechLabelDataset, but which loads tarred audio files.

    Accepts a single comma-separated JSON manifest file (in the same style as for the AudioToSpeechLabelDataset),
    as well as the path(s) to the tarball(s) containing the wav files. Each line of the manifest should
    contain the information for one audio file, including at least the transcript and name of the audio
    file within the tarball.

    Valid formats for the audio_tar_filepaths argument include:
    (1) a single string that can be brace-expanded, e.g. 'path/to/audio.tar' or 'path/to/audio_{1..100}.tar.gz', or
    (2) a list of file paths that will not be brace-expanded, e.g. ['audio_1.tar', 'audio_2.tar', ...].

    See the WebDataset documentation for more information about accepted data and input formats.

    If using multiple processes the number of shards should be divisible by the number of workers to ensure an
    even split among workers. If it is not divisible, logging will give a warning but training will proceed.
    In addition, if using mutiprocessing, each shard MUST HAVE THE SAME NUMBER OF ENTRIES after filtering
    is applied. We currently do not check for this, but your program may hang if the shards are uneven!

    Notice that a few arguments are different from the AudioToBPEDataset; for example, shuffle (bool) has been
    replaced by shuffle_n (int).

    Additionally, please note that the len() of this DataLayer is assumed to be the length of the manifest
    after filtering. An incorrect manifest length may lead to some DataLoader issues down the line.

    Args:
        audio_tar_filepaths: Either a list of audio tarball filepaths, or a
            string (can be brace-expandable).
        manifest_filepath (str): Path to the manifest.
        labels (list): Dataset parameter.
            List of target classes that can be output by the speaker recognition model.
        featurizer
        shuffle_n (int): How many samples to look ahead and load to be shuffled.
            See WebDataset documentation for more details.
            Defaults to 0.
        min_duration (float): Dataset parameter.
            All training files which have a duration less than min_duration
            are dropped. Note: Duration is read from the manifest JSON.
            Defaults to 0.1.
        max_duration (float): Dataset parameter.
            All training files which have a duration more than max_duration
            are dropped. Note: Duration is read from the manifest JSON.
            Defaults to None.
        trim(bool): Whether to use trim silence from beginning and end
            of audio signal using librosa.effects.trim().
            Defaults to False.
        window_length_in_sec (float): time length of window/slice (in seconds) # Pass this only for speaker recognition and VAD task
        shift_length_in_sec (float): amount of shift of window for generating the frame for VAD task. in a batch # Pass this only for VAD task during inference.
        normalize_audio (bool): Whether to normalize audio signal. Defaults to False.
        shard_strategy (str): Tarred dataset shard distribution strategy chosen as a str value during ddp.
            -   `scatter`: The default shard strategy applied by WebDataset, where each node gets
                a unique set of shards, which are permanently pre-allocated and never changed at runtime.
            -   `replicate`: Optional shard strategy, where each node gets all of the set of shards
                available in the tarred dataset, which are permanently pre-allocated and never changed at runtime.
                The benefit of replication is that it allows each node to sample data points from the entire
                dataset independently of other nodes, and reduces dependence on value of `shuffle_n`.

                .. warning::
                    Replicated strategy allows every node to sample the entire set of available tarfiles,
                    and therefore more than one node may sample the same tarfile, and even sample the same
                    data points! As such, there is no assured guarantee that all samples in the dataset will be
                    sampled at least once during 1 epoch. Scattered strategy, on the other hand, on specific
                    occasions (when the number of shards is not divisible with ``world_size``), will not sample
                    the entire dataset. For these reasons it is not advisable to use tarred datasets as validation
                    or test datasets.
        global_rank (int): Worker rank, used for partitioning shards. Defaults to 0.
        world_size (int): Total number of processes, used for partitioning shards. Defaults to 0.
    """

    def __init__(
        self,
        *,
        audio_tar_filepaths: Union[str, List[str]],
        manifest_filepath: Union[str, List[str]],
        labels: List[str],
        featurizer,
        shuffle_n: int = 0,
        min_duration: Optional[float] = 0.1,
        max_duration: Optional[float] = None,
        trim: bool = False,
        window_length_in_sec: Optional[float] = 8,
        shift_length_in_sec: Optional[float] = 1,
        normalize_audio: bool = False,
        shard_strategy: str = "scatter",
        global_rank: int = 0,
        world_size: int = 0,
    ):
        logging.info("Window/slice length considered for collate func is {}".format(window_length_in_sec))
        logging.info("Shift length considered for collate func is {}".format(shift_length_in_sec))
        self.window_length_in_sec = window_length_in_sec
        self.shift_length_in_sec = shift_length_in_sec
        self.normalize_audio = normalize_audio

        super().__init__(
            audio_tar_filepaths=audio_tar_filepaths,
            manifest_filepath=manifest_filepath,
            labels=labels,
            featurizer=featurizer,
            shuffle_n=shuffle_n,
            min_duration=min_duration,
            max_duration=max_duration,
            trim=trim,
            shard_strategy=shard_strategy,
            global_rank=global_rank,
            world_size=world_size,
        )

    def fixed_seq_collate_fn(self, batch):
        return _fixed_seq_collate_fn(self, batch)

    def sliced_seq_collate_fn(self, batch):
        raise NotImplementedError

    def vad_frame_seq_collate_fn(self, batch):
        return _vad_frame_seq_collate_fn(self, batch)


class AudioToMultiLabelDataset(Dataset):
    """
    Dataset that loads a json file containing paths to audio files, durations (in seconds), and a sequence of labels.
    Each new line is a different sample. Example below:
    {"audio_filepath": "/path/to/audio_wav_0.wav", "duration": time_in_sec_0, "label": \
        "0 1 1 0 1", "offset": offset_in_sec_0}
    ...
    {"audio_filepath": "/path/to/audio_wav_n.wav", "duration": time_in_sec_n, "label": \
        "0 1 0 0 1", "offset": offset_in_sec_n}
    Args:
        manifest_filepath (Union[str, List[str]]): Path to manifest json as described above. Can
            be comma-separated paths.
        labels (Optional[list]): String containing all the possible labels to map to
            if None then automatically picks from ASRSpeechLabel collection.
        min_duration (float): Dataset parameter.
            All training files which have a duration less than min_duration
            are dropped. Note: Duration is read from the manifest JSON.
            Defaults to 0.1.
        max_duration (float): Dataset parameter.
            All training files which have a duration more than max_duration
            are dropped. Note: Duration is read from the manifest JSON.
            Defaults to None.
        trim_silence (bool): Whether to use trim silence from beginning and end
            of audio signal using librosa.effects.trim().
            Defaults to False.
        channel selector (Union[str, int, List[int]]): string denoting the downmix mode, an integer denoting the channel to be selected, or an iterable
            of integers denoting a subset of channels. Channel selector is using zero-based indexing.
            If set to `None`, the original signal will be used.
        window_length_in_sec (float): length of window/slice (in seconds)
            Use this for speaker recognition and VAD tasks.
        shift_length_in_sec (float): amount of shift of window for generating the frame for VAD task in a batch
            Use this for VAD task during inference.
        normalize_audio (bool): Whether to normalize audio signal.
            Defaults to False.
        is_regression_task (bool): Whether the dataset is for a regression task instead of classification.
            Defaults to False.
        cal_labels_occurrence (bool): Whether to calculate occurrence of labels
            Defaults to False.
        delimiter (Optional[str]): Delimiter to use when splitting the label string, default to None.
        normalize_audio_db (Optional[float]):  normalize audio signal to a target db, default to None.
    """

    @property
    def output_types(self) -> Optional[Dict[str, NeuralType]]:
        """Returns definitions of module output ports."""

        output_types = {
            'audio_signal': NeuralType(
                ('B', 'T'),
                (
                    AudioSignal(freq=self._sample_rate)
                    if self is not None and hasattr(self, '_sample_rate')
                    else AudioSignal()
                ),
            ),
            'a_sig_length': NeuralType(tuple('B'), LengthsType()),
        }

        if self.is_regression_task:
            output_types.update(
                {
                    'targets': NeuralType(tuple('B, T'), RegressionValuesType()),
                    'targets_length': NeuralType(tuple('B'), LengthsType()),
                }
            )
        else:
            output_types.update(
                {
                    'label': NeuralType(('B', 'T'), LabelsType()),
                    'label_length': NeuralType(tuple('B'), LengthsType()),
                }
            )

        return output_types

    def __init__(
        self,
        *,
        manifest_filepath: Union[str, List[str]],
        sample_rate: int,
        labels: Optional[List[str]] = None,
        int_values: bool = False,
        augmentor: 'nemo.collections.asr.parts.perturb.AudioAugmentor' = None,
        min_duration: Optional[float] = 0.1,
        max_duration: Optional[float] = None,
        trim_silence: bool = False,
        channel_selector: Optional[Union[str, int, List[int]]] = None,
        is_regression_task: bool = False,
        cal_labels_occurrence: Optional[bool] = False,
        delimiter: Optional[str] = None,
        normalize_audio_db: Optional[float] = None,
    ):
        super().__init__()
        if isinstance(manifest_filepath, str):
            manifest_filepath = manifest_filepath.split(',')

        self.delimiter = delimiter
        self.normalize_audio_db = normalize_audio_db

        self.collection = collections.ASRSpeechLabel(
            manifests_files=manifest_filepath,
            min_duration=min_duration,
            max_duration=max_duration,
            is_regression_task=is_regression_task,
            cal_labels_occurrence=cal_labels_occurrence,
            delimiter=delimiter,
        )

        self.featurizer = WaveformFeaturizer(sample_rate=sample_rate, int_values=int_values, augmentor=augmentor)
        self.trim = trim_silence
        self.channel_selector = channel_selector
        self.is_regression_task = is_regression_task
        self.id2occurrence = {}
        self.labels_occurrence = None

        if not is_regression_task:
            self.labels = labels if labels else self._get_label_set()
            self.num_classes = len(self.labels) if self.labels is not None else 1
            self.label2id, self.id2label = {}, {}
            for label_id, label in enumerate(self.labels):
                self.label2id[label] = label_id
                self.id2label[label_id] = label
                if cal_labels_occurrence:
                    self.id2occurrence[label_id] = self.collection.labels_occurrence[label]
                    self.labels_occurrence.append(self.id2occurrence[label_id])

            for idx in range(len(self.labels[:5])):
                logging.debug(" label id {} and its mapped label {}".format(idx, self.id2label[idx]))
        else:
            self.labels = []
            self.num_classes = 1

    def _get_label_set(self):
        labels = []
        for sample in self.collection:
            label_str = sample.label
            if label_str:
                label_str_list = label_str.split(self.delimiter) if self.delimiter else label_str.split()
                labels.extend(label_str_list)
        return sorted(set(labels))

    def _label_str_to_tensor(self, label_str: str):
        labels = label_str.split(self.delimiter) if self.delimiter else label_str.split()

        if self.is_regression_task:
            labels = [float(s) for s in labels]
            labels = torch.tensor(labels).float()
        else:
            labels = [self.label2id[s] for s in labels]
            labels = torch.tensor(labels).long()
        return labels

    def __len__(self):
        return len(self.collection)

    def __getitem__(self, index):
        sample = self.collection[index]

        offset = sample.offset

        if offset is None:
            offset = 0

        features = self.featurizer.process(
            sample.audio_file,
            offset=offset,
            duration=sample.duration,
            trim=self.trim,
            channel_selector=self.channel_selector,
            normalize_db=self.normalize_audio_db,
        )

        f, fl = features, torch.tensor(features.size(0)).long()

        t = self._label_str_to_tensor(sample.label)

        tl = torch.tensor(t.size(0)).long()

        return f, fl, t, tl

    def _collate_fn(self, batch):
        return _speech_collate_fn(batch, pad_id=0)


class TarredAudioToMultiLabelDataset(IterableDataset):
    """
    A similar Dataset to the AudioToMultiLabelDataset, but which loads tarred audio files.

    Accepts a single comma-separated JSON manifest file (in the same style as for the AudioToSpeechLabelDataset),
    as well as the path(s) to the tarball(s) containing the wav files. Each line of the manifest should
    contain the information for one audio file, including at least the transcript and name of the audio
    file within the tarball.

    Valid formats for the audio_tar_filepaths argument include:
    (1) a single string that can be brace-expanded, e.g. 'path/to/audio.tar' or 'path/to/audio_{1..100}.tar.gz', or
    (2) a list of file paths that will not be brace-expanded, e.g. ['audio_1.tar', 'audio_2.tar', ...].

    See the WebDataset documentation for more information about accepted data and input formats.

    If using multiple processes the number of shards should be divisible by the number of workers to ensure an
    even split among workers. If it is not divisible, logging will give a warning but training will proceed.
    In addition, if using mutiprocessing, each shard MUST HAVE THE SAME NUMBER OF ENTRIES after filtering
    is applied. We currently do not check for this, but your program may hang if the shards are uneven!

    Notice that a few arguments are different from the AudioToBPEDataset; for example, shuffle (bool) has been
    replaced by shuffle_n (int).

    Additionally, please note that the len() of this DataLayer is assumed to be the length of the manifest
    after filtering. An incorrect manifest length may lead to some DataLoader issues down the line.

    Args:
        audio_tar_filepaths: Either a list of audio tarball filepaths, or a
            string (can be brace-expandable).
        manifest_filepath (str): Path to the manifest.
        labels (list): Dataset parameter.
            List of target classes that can be output by the speaker recognition model.
        shuffle_n (int): How many samples to look ahead and load to be shuffled.
            See WebDataset documentation for more details.
            Defaults to 0.
        min_duration (float): Dataset parameter.
            All training files which have a duration less than min_duration
            are dropped. Note: Duration is read from the manifest JSON.
            Defaults to 0.1.
        max_duration (float): Dataset parameter.
            All training files which have a duration more than max_duration
            are dropped. Note: Duration is read from the manifest JSON.
            Defaults to None.
        trim(bool): Whether to use trim silence from beginning and end
            of audio signal using librosa.effects.trim().
            Defaults to False.
        window_length_in_sec (float): time length of window/slice (in seconds) # Pass this only for speaker recognition and VAD task
        shift_length_in_sec (float): amount of shift of window for generating the frame for VAD task. in a batch # Pass this only for VAD task during inference.
        normalize_audio (bool): Whether to normalize audio signal. Defaults to False.
        shard_strategy (str): Tarred dataset shard distribution strategy chosen as a str value during ddp.
            -   `scatter`: The default shard strategy applied by WebDataset, where each node gets
                a unique set of shards, which are permanently pre-allocated and never changed at runtime.
            -   `replicate`: Optional shard strategy, where each node gets all of the set of shards
                available in the tarred dataset, which are permanently pre-allocated and never changed at runtime.
                The benefit of replication is that it allows each node to sample data points from the entire
                dataset independently of other nodes, and reduces dependence on value of `shuffle_n`.

                .. warning::
                    Replicated strategy allows every node to sample the entire set of available tarfiles,
                    and therefore more than one node may sample the same tarfile, and even sample the same
                    data points! As such, there is no assured guarantee that all samples in the dataset will be
                    sampled at least once during 1 epoch. Scattered strategy, on the other hand, on specific
                    occasions (when the number of shards is not divisible with ``world_size``), will not sample
                    the entire dataset. For these reasons it is not advisable to use tarred datasets as validation
                    or test datasets.
        global_rank (int): Worker rank, used for partitioning shards. Defaults to 0.
        world_size (int): Total number of processes, used for partitioning shards. Defaults to 0.
        delimiter (Optional[str]): Delimiter to use when splitting the label string, default to None.
        normalize_audio_db (Optional[float]):  normalize audio signal to a target db, default to None.
    """

    def __init__(
        self,
        *,
        audio_tar_filepaths: Union[str, List[str]],
        manifest_filepath: Union[str, List[str]],
        sample_rate: int,
        labels: Optional[List[str]] = None,
        shuffle_n: int = 0,
        int_values: bool = False,
        augmentor: 'nemo.collections.asr.parts.perturb.AudioAugmentor' = None,
        min_duration: Optional[float] = 0.1,
        max_duration: Optional[float] = None,
        trim_silence: bool = False,
        is_regression_task: bool = False,
        shard_strategy: str = "scatter",
        global_rank: int = 0,
        world_size: int = 0,
        delimiter: Optional[str] = None,
        normalize_audio_db: Optional[float] = None,
    ):
        super().__init__()
        if isinstance(manifest_filepath, str):
            manifest_filepath = manifest_filepath.split(',')

        self.trim = trim_silence
        self.is_regression_task = is_regression_task
        self.delimiter = delimiter
        self.normalize_audio_db = normalize_audio_db

        self.collection = collections.ASRSpeechLabel(
            manifests_files=manifest_filepath,
            min_duration=min_duration,
            max_duration=max_duration,
            is_regression_task=is_regression_task,
            index_by_file_id=True,
        )
        self.file_occurence = count_occurence(self.collection.mapping)

        self.featurizer = WaveformFeaturizer(sample_rate=sample_rate, int_values=int_values, augmentor=augmentor)

        if not is_regression_task:
            self.labels = labels if labels else self._get_label_set()
            self.num_classes = len(self.labels) if self.labels is not None else 1
            self.label2id, self.id2label = {}, {}
            for label_id, label in enumerate(self.labels):
                self.label2id[label] = label_id
                self.id2label[label_id] = label
            for idx in range(len(self.labels[:5])):
                logging.debug(" label id {} and its mapped label {}".format(idx, self.id2label[idx]))
        else:
            self.labels = []
            self.num_classes = 1

        audio_tar_filepaths = expand_sharded_filepaths(
            sharded_filepaths=audio_tar_filepaths,
            shard_strategy=shard_strategy,
            world_size=world_size,
            global_rank=global_rank,
        )
        # Put together WebDataset
        self._dataset = wds.DataPipeline(
            wds.SimpleShardList(urls=audio_tar_filepaths),
            webdataset_split_by_workers,
            wds.shuffle(shuffle_n),
            wds.tarfile_to_samples(),
            wds.rename(audio=VALID_FILE_FORMATS, key='__key__'),
            wds.to_tuple('audio', 'key'),
            self._filter,
            wds.map(self._build_sample),
        )

    def _get_label_set(self):
        labels = []
        for sample in self.collection:
            label_str = sample.label
            if label_str:
                label_str_list = label_str.split(self.delimiter) if self.delimiter else label_str.split()
                labels.extend(label_str_list)
        return sorted(set(labels))

    def _label_str_to_tensor(self, label_str: str):
        labels = label_str.split(self.delimiter) if self.delimiter else label_str.split()

        if self.is_regression_task:
            labels = [float(s) for s in labels]
            labels = torch.tensor(labels).float()
        else:
            labels = [self.label2id[s] for s in labels]
            labels = torch.tensor(labels).long()
        return labels

    def _filter(self, iterator):
        """This function is used to remove samples that have been filtered out by ASRSpeechLabel already.
        Otherwise, we would get a KeyError as _build_sample attempts to find the manifest entry for a sample
        that was filtered out (e.g. for duration).
        Note that if using multi-GPU training, filtering may lead to an imbalance in samples in each shard,
        which may make your code hang as one process will finish before the other.
        """

        class TarredAudioFilter:
            def __init__(self, collection, file_occurence):
                self.iterator = iterator
                self.collection = collection
                self.file_occurence = file_occurence
                self._iterable = self._internal_generator()

            def __iter__(self):
                self._iterable = self._internal_generator()
                return self

            def __next__(self):
                try:
                    values = next(self._iterable)
                except StopIteration:
                    # reset generator
                    self._iterable = self._internal_generator()
                    values = next(self._iterable)

                return values

            def _internal_generator(self):
                """
                WebDataset requires an Iterator, but we require an iterable that yields 1-or-more
                values per value inside self.iterator.

                Therefore wrap the iterator with a generator function that will yield 1-or-more
                values per sample in the iterator.
                """
                for _, tup in enumerate(self.iterator):
                    audio_bytes, audio_filename = tup

                    file_id, _ = os.path.splitext(os.path.basename(audio_filename))
                    if audio_filename in self.file_occurence:
                        for j in range(0, self.file_occurence[file_id]):
                            if j == 0:
                                audio_filename = file_id
                            else:
                                audio_filename = file_id + "-sub" + str(j)
                            yield audio_bytes, audio_filename

        return TarredAudioFilter(self.collection, self.file_occurence)

    def _build_sample(self, tup):
        """Builds the training sample by combining the data from the WebDataset with the manifest info."""
        audio_bytes, audio_filename = tup
        # Grab manifest entry from self.collection
        file_id, _ = os.path.splitext(os.path.basename(audio_filename))

        manifest_idx = self.collection.mapping[file_id]
        manifest_entry = self.collection[manifest_idx]

        offset = manifest_entry.offset
        if offset is None:
            offset = 0

        # Convert audio bytes to IO stream for processing (for SoundFile to read)
        audio_filestream = io.BytesIO(audio_bytes)
        features = self.featurizer.process(
            audio_filestream,
            offset=offset,
            duration=manifest_entry.duration,
            trim=self.trim,
            normalize_db=self.normalize_audio_db,
        )

        audio_filestream.close()

        # Audio features
        f, fl = features, torch.tensor(features.shape[0]).long()

        t = self._label_str_to_tensor(manifest_entry.label)

        tl = torch.tensor(t.size(0)).long()

        return f, fl, t, tl

    def __iter__(self):
        return self._dataset.__iter__()

    def __len__(self):
        return len(self.collection)

    def _collate_fn(self, batch):
        return _speech_collate_fn(batch, pad_id=0)


class AudioPairToLabelDataset(AudioToSpeechLabelDataset):
    @property
    def output_types(self) -> Optional[Dict[str, NeuralType]]:
        """Returns definitions of module output ports.
        """

        output_types = {
            'audio_signal': NeuralType(
                ('B', 'T'),
                AudioSignal(freq=self._sample_rate)
                if self is not None and hasattr(self, '_sample_rate')
                else AudioSignal(),
            ),
            'a_sig_length': NeuralType(tuple('B'), LengthsType()),
            'audio_signal_2': NeuralType(
                ('B', 'T'),
                AudioSignal(freq=self._sample_rate)
                if self is not None and hasattr(self, '_sample_rate')
                else AudioSignal(),
            ),
            'a_sig_length_2': NeuralType(tuple('B'), LengthsType()),
            'label': NeuralType(tuple('B'), LabelsType()),
            'label_length': NeuralType(tuple('B'), LengthsType()),
        }

        return output_types

    def __init__(
        self,
        *,
        manifest_filepath: str | List[str],
        labels: List[str],
        featurizer,
        min_duration: float | None = 0.1,
        max_duration: float | None = None,
        trim: bool = False,
        window_length_in_sec: float | None = 8,
        shift_length_in_sec: float | None = 1,
        normalize_audio: bool = False,
        **kwargs,
    ):
        super().__init__(
            manifest_filepath=manifest_filepath,
            labels=labels,
            featurizer=featurizer,
            min_duration=min_duration,
            max_duration=max_duration,
            trim=trim,
            window_length_in_sec=window_length_in_sec,
            shift_length_in_sec=shift_length_in_sec,
            normalize_audio=normalize_audio,
            is_regression_task=False,
            cal_labels_occurrence=False,
        )

    def __getitem__(self, index):
        sample = self.collection[index]

        audio_pair = sample.audio_file

        features = self.featurizer.process(audio_pair[0], offset=0, duration=None, trim=self.trim)
        f, fl = features, torch.tensor(features.shape[0]).long()

        features2 = self.featurizer.process(audio_pair[1], offset=0, duration=None, trim=self.trim)
        f2, fl2 = features2, torch.tensor(features2.shape[0]).long()

        t = torch.tensor(self.label2id[sample.label]).long()
        tl = torch.tensor(1).long()  # For compatibility with collate_fn used later

        return f, fl, f2, fl2, t, tl

    def fixed_seq_collate_fn(self, batch):
        audio1, audio_len1, audio2, audio_len2, label, label_len = zip(*batch)

        batch1 = list(zip(audio1, audio_len1, label, label_len))
        a_sig1, a_sig_len1, pair_label, pair_label_len = _fixed_seq_collate_fn(self, batch1)
        batch2 = list(zip(audio2, audio_len2, label, label_len))
        a_sig2, a_sig_len2, _, _ = _fixed_seq_collate_fn(self, batch2)
        return a_sig1, a_sig_len1, a_sig2, a_sig_len2, pair_label, pair_label_len<|MERGE_RESOLUTION|>--- conflicted
+++ resolved
@@ -335,33 +335,6 @@
         if offset is None:
             offset = 0
 
-<<<<<<< HEAD
-        try:
-            features = self.featurizer.process(
-                sample.audio_file, offset=offset, duration=sample.duration, trim=self.trim
-            )
-        except Exception as e:
-            logging.warning(f'Error featurizing file {sample.audio_file}: {e}')
-            idx = np.random.randint(len(self.collection))
-            return self.__getitem__(idx)
-
-        if torch.isnan(features).any() or torch.isinf(features).any():
-            logging.warning(f'NaN/Inf found in features for file {sample.audio_file}.')
-            idx = np.random.randint(len(self.collection))
-            return self.__getitem__(idx)
-
-        try:
-            _ = torch.sum(torch.abs(features))
-        except:
-            logging.info(f"idx {index}, sample: {sample}")
-            logging.info(features)
-
-        if torch.sum(torch.abs(features)) == 0:
-            logging.warning(f'Zero array found in features for file {sample.audio_file}.')
-            idx = np.random.randint(len(self.collection))
-            return self.__getitem__(idx)
-
-=======
         features = self.featurizer.process(
             sample.audio_file,
             offset=offset,
@@ -369,7 +342,6 @@
             trim=self.trim,
             channel_selector=self.channel_selector,
         )
->>>>>>> 0b0e5bcf
         f, fl = features, torch.tensor(features.shape[0]).long()
 
         if not self.is_regression_task:
@@ -1352,22 +1324,25 @@
 class AudioPairToLabelDataset(AudioToSpeechLabelDataset):
     @property
     def output_types(self) -> Optional[Dict[str, NeuralType]]:
-        """Returns definitions of module output ports.
-        """
+        """Returns definitions of module output ports."""
 
         output_types = {
             'audio_signal': NeuralType(
                 ('B', 'T'),
-                AudioSignal(freq=self._sample_rate)
-                if self is not None and hasattr(self, '_sample_rate')
-                else AudioSignal(),
+                (
+                    AudioSignal(freq=self._sample_rate)
+                    if self is not None and hasattr(self, '_sample_rate')
+                    else AudioSignal()
+                ),
             ),
             'a_sig_length': NeuralType(tuple('B'), LengthsType()),
             'audio_signal_2': NeuralType(
                 ('B', 'T'),
-                AudioSignal(freq=self._sample_rate)
-                if self is not None and hasattr(self, '_sample_rate')
-                else AudioSignal(),
+                (
+                    AudioSignal(freq=self._sample_rate)
+                    if self is not None and hasattr(self, '_sample_rate')
+                    else AudioSignal()
+                ),
             ),
             'a_sig_length_2': NeuralType(tuple('B'), LengthsType()),
             'label': NeuralType(tuple('B'), LabelsType()),
